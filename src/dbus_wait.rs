--- conflicted
+++ resolved
@@ -1,17 +1,9 @@
-<<<<<<< HEAD
 #[cfg(feature = "dbus_support")]
 pub use dbus_support::*;
 
 #[cfg(not(feature = "dbus_support"))]
 pub use no_dbus_support::*;
 
-=======
-use dbus::{arg, blocking::Connection, blocking::Proxy};
-use std::sync::{
-    atomic::{AtomicBool, Ordering},
-    Arc,
-};
->>>>>>> 57287ad3
 
 #[derive(Debug, Copy, Clone, Eq, PartialEq)]
 pub enum WaitResult {
@@ -25,7 +17,6 @@
     use std::error::Error;
     use super::WaitResult;
 
-<<<<<<< HEAD
     pub fn wait_for_name_system_bus(
         _name: &str,
         _timeout: std::time::Duration,
@@ -36,15 +27,6 @@
         let _ = WaitResult::Ok;
         let _ = WaitResult::Timedout;
         unreachable!();
-=======
-impl arg::ReadAll for NameOwnerChangedHappend {
-    fn read(i: &mut arg::Iter) -> Result<Self, arg::TypeMismatchError> {
-        let mut vec: Vec<String> = Vec::new();
-        while let Ok(s) = i.read() {
-            vec.push(s);
-        }
-        Ok(NameOwnerChangedHappend { sender: vec })
->>>>>>> 57287ad3
     }
 
     // just used for testing
@@ -58,18 +40,8 @@
     }
 }
 
-<<<<<<< HEAD
 #[cfg(feature = "dbus_support")]
 mod dbus_support {
-=======
-pub fn wait_for_name_system_bus(
-    name: &str,
-    timeout: std::time::Duration,
-) -> Result<WaitResult, Box<dyn std::error::Error>> {
-    let conn = Connection::new_system()?;
-    wait_for_name(name, conn, timeout)
-}
->>>>>>> 57287ad3
 
     extern crate dbus;
     use super::WaitResult;
@@ -83,7 +55,6 @@
         pub sender: Vec<String>,
     }
 
-<<<<<<< HEAD
     impl arg::AppendAll for NameOwnerChangedHappend {
         fn append(&self, i: &mut arg::IterAppend) {
             arg::RefArg::append(&self.sender, i);
@@ -100,19 +71,9 @@
                 }
             }
             Ok(NameOwnerChangedHappend { sender: vec })
-=======
-    let stoparc = Arc::new(AtomicBool::new(false));
-    let stoparc_cb = stoparc.clone();
-
-    let name = name.to_owned();
-    let _id = obj.match_signal(move |h: NameOwnerChangedHappend, _: &Connection| {
-        if h.sender[0] == name {
-            stoparc_cb.store(true, Ordering::SeqCst);
->>>>>>> 57287ad3
         }
     }
 
-<<<<<<< HEAD
     impl dbus::message::SignalArgs for NameOwnerChangedHappend {
         const NAME: &'static str = "NameOwnerChanged";
         const INTERFACE: &'static str = "org.freedesktop.DBus";
@@ -124,17 +85,6 @@
     ) -> Result<WaitResult, Box<dyn std::error::Error>> {
         let conn = Connection::new_system()?;
         wait_for_name(name, conn, timeout)
-=======
-    let start = std::time::Instant::now();
-    while !(stoparc.load(Ordering::SeqCst)) && start.elapsed() < timeout {
-        let max_wait = timeout - start.elapsed();
-        conn.process(max_wait)?;
-    }
-    if start.elapsed() >= timeout {
-        Ok(WaitResult::Timedout)
-    } else {
-        Ok(WaitResult::Ok)
->>>>>>> 57287ad3
     }
 
     // just used for testing
